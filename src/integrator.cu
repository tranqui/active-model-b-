#include "integrator.h"
#include "parameters.cuh"
#include "for_each.h"
#include "finite_difference.cuh"

#include <cuda.h>
#include <cuda_runtime.h>
#include <device_launch_parameters.h>

#include <string>
#include <cmath>
#include <stdexcept>
#include <random>


/// Main execution on GPU device.

namespace kernel
{
    // Check CUDA for errors after GPU execution and throw them.
    __host__ void throw_errors()
    {
        cudaError_t error = cudaGetLastError();
        if (error != cudaSuccess)
        {
            std::string message = "CUDA Kernel Error: "
                                + std::string(cudaGetErrorString(error));
            throw CudaError(message);
        }
    }

    /// Physical calculations

    __device__ inline Scalar bulk_chemical_potential(Scalar field)
    {
        return model.a * field + model.b * field * field + model.c * field * field * field;
    }

    __device__ inline Scalar deriv_bulk_chemical_potential(Scalar field)
    {
        return model.a + 2 * model.b * field + 3 * model.c * field * field;
    }

    /// Kernel to determine current and chemical potential.

    // Note this calculation determines $\mu$ and the non-conservative current separately
    __global__ void calculate_current(DeviceField field,
                                      DeviceField chemical_potential,
                                      DeviceCurrent circulating_current,
                                      curandState *random_state)
    {
        // Global indices.
        const int row = blockIdx.y * blockDim.y + threadIdx.y;
        const int col = blockIdx.x * blockDim.x + threadIdx.x;
        const int index = col + row * ncols;

        // Local indices.
        const int i = threadIdx.y + num_ghost;
        const int j = threadIdx.x + num_ghost;

        // Load tile into shared memory.

        __shared__ Scalar tile[tile_rows + 2*num_ghost][tile_cols + 2*num_ghost];
        tile[i][j] = field[index];

        // Fill in ghost points.

        if (threadIdx.y < num_ghost)
        {
            tile[i - num_ghost][j] = field[col + ((row - num_ghost + nrows) % nrows) * ncols];
            tile[i + tile_rows][j] = field[col + ((row + tile_rows) % nrows) * ncols];
        }

        if (threadIdx.x < num_ghost)
        {
            tile[i][j - num_ghost] = field[(col - num_ghost + ncols) % ncols + row * ncols];
            tile[i][j + tile_cols] = field[(col + tile_cols) % ncols         + row * ncols];
        }

        if (threadIdx.x < num_ghost and threadIdx.y < num_ghost)
        {
            tile[i - num_ghost][j - num_ghost] = field[(col - num_ghost + ncols) % ncols + ((row - num_ghost + nrows) % nrows) * ncols];
            tile[i - num_ghost][j + tile_cols] = field[(col + tile_cols) % ncols         + ((row - num_ghost + nrows) % nrows) * ncols];
            tile[i + tile_rows][j - num_ghost] = field[(col - num_ghost + ncols) % ncols + ((row + tile_rows) % nrows) * ncols];
            tile[i + tile_rows][j + tile_cols] = field[(col + tile_cols) % ncols         + ((row + tile_rows) % nrows) * ncols];
        }

        __syncthreads();

        // Surface terms involve derivatives of the field.

        Scalar lap = isotropic_laplacian(tile, i, j);
        Scalar grad_y = isotropic_first_y(tile, i, j);
        Scalar grad_x = isotropic_first_x(tile, i, j);
        chemical_potential[index] = bulk_chemical_potential(tile[i][j])
                                    - model.kappa * lap
                                    + model.lambda * (square(grad_y) + square(grad_x));

<<<<<<< HEAD
        circulating_current[0][index] = model.zeta * lap * grad_y;
        circulating_current[1][index] = model.zeta * lap * grad_x;
=======
        circulating_current[0][index] = model.zeta * lap * first_y(tile, i, j);
        circulating_current[1][index] = model.zeta * lap * first_x(tile, i, j);

        curandState *rnd = &random_state[index];
        const Scalar mag = sqrt(2 * model.temperature * stencil.dxInv * stencil.dyInv / stencil.dt);
        circulating_current[0][index] += mag * curand_normal(rnd);
        circulating_current[1][index] += mag * curand_normal(rnd);
>>>>>>> 084af217
    }

    __global__ void step(DeviceField field, DeviceField chemical_potential,
                         DeviceCurrent current)
    {
        static constexpr int num_ghost = num_ghost_integrator;

        // Global indices.
        const int row = blockIdx.y * blockDim.y + threadIdx.y;
        const int col = blockIdx.x * blockDim.x + threadIdx.x;
        const int index = col + row * ncols;

        // Local indices.
        const int i = threadIdx.y + num_ghost;
        const int j = threadIdx.x + num_ghost;

        // Load current tile into shared memory.

        __shared__ Scalar mu[tile_rows + 2*num_ghost][tile_cols + 2*num_ghost];
        __shared__ Scalar J[d][tile_rows + 2*num_ghost][tile_cols + 2*num_ghost];

        for (int c = 0; c < d; ++c)
        {
            mu[i][j] = chemical_potential[index];
            J[c][i][j] = current[c][index];

            // Fill in ghost points.

            if (threadIdx.y < num_ghost)
            {
                mu[i - num_ghost][j] = chemical_potential[col + ((row - num_ghost + nrows) % nrows) * ncols];
                mu[i + tile_rows][j] = chemical_potential[col + ((row + tile_rows) % nrows) * ncols];

                J[c][i - num_ghost][j] = current[c][col + ((row - num_ghost + nrows) % nrows) * ncols];
                J[c][i + tile_rows][j] = current[c][col + ((row + tile_rows) % nrows) * ncols];
            }

            if (threadIdx.x < num_ghost)
            {
                mu[i][j - num_ghost] = chemical_potential[(col - num_ghost + ncols) % ncols + row * ncols];
                mu[i][j + tile_cols] = chemical_potential[(col + tile_cols) % ncols         + row * ncols];

                J[c][i][j - num_ghost] = current[c][(col - num_ghost + ncols) % ncols + row * ncols];
                J[c][i][j + tile_cols] = current[c][(col + tile_cols) % ncols         + row * ncols];
            }

            if (threadIdx.x < num_ghost and threadIdx.y < num_ghost)
            {
                mu[i - num_ghost][j - num_ghost] = chemical_potential[(col - num_ghost + ncols) % ncols + ((row - num_ghost + nrows) % nrows) * ncols];
                mu[i - num_ghost][j + tile_cols] = chemical_potential[(col + tile_cols) % ncols         + ((row - num_ghost + nrows) % nrows) * ncols];
                mu[i + tile_rows][j - num_ghost] = chemical_potential[(col - num_ghost + ncols) % ncols + ((row + tile_rows) % nrows) * ncols];
                mu[i + tile_rows][j + tile_cols] = chemical_potential[(col + tile_cols) % ncols         + ((row + tile_rows) % nrows) * ncols];

                J[c][i - num_ghost][j - num_ghost] = current[c][(col - num_ghost + ncols) % ncols + ((row - num_ghost + nrows) % nrows) * ncols];
                J[c][i - num_ghost][j + tile_cols] = current[c][(col + tile_cols) % ncols         + ((row - num_ghost + nrows) % nrows) * ncols];
                J[c][i + tile_rows][j - num_ghost] = current[c][(col - num_ghost + ncols) % ncols + ((row + tile_rows) % nrows) * ncols];
                J[c][i + tile_rows][j + tile_cols] = current[c][(col + tile_cols) % ncols         + ((row + tile_rows) % nrows) * ncols];
            }
        }

        __syncthreads();

        // Integration rule from continuity equation $\partial_t \phi = -\nabla \cdot \vec{J}$:
        Scalar divJ = isotropic_first_y(J[0], i, j) + isotropic_first_x(J[1], i, j);
        field[index] -= stencil.dt * (divJ - isotropic_laplacian(mu, i, j));
    }

    // Basic kernel to check for errors (e.g. if field become nan or inf).
    __global__ void check_finite(DeviceField field, bool* finite)
    {
        const int row = blockIdx.y * blockDim.y + threadIdx.y;
        const int col = blockIdx.x * blockDim.x + threadIdx.x;
        const int index = col + row * ncols;
        if (not std::isfinite(field[index])) *finite = false;
    }

    // Seed random number generator on the device.
    __global__ void init_random_state(curandState *state, unsigned long seed)
    {
        const int row = blockIdx.y * blockDim.y + threadIdx.y;
        const int col = blockIdx.x * blockDim.x + threadIdx.x;
        const int index = col + row * ncols;
        curand_init(seed, index, 0, &state[index]);
    }
}


/// Host device definitions.

Integrator::Integrator(const HostFieldRef& initial_field,
                       Stencil stencil, Model model)
    : stencil(stencil), model(model),
    nrows(initial_field.rows()),
    ncols(initial_field.cols()),
    pitch_width(initial_field.cols() * sizeof(Scalar)),
    mem_size(initial_field.rows() * initial_field.cols() * sizeof(Scalar))
{
    // Initialise device memory.
    cudaMallocPitch(&field, &field_pitch, pitch_width, nrows);
    cudaMemcpy(field, initial_field.data(), mem_size, cudaMemcpyHostToDevice);
    cudaMallocPitch(&chemical_potential, &chemical_potential_pitch, pitch_width, nrows);
    Field empty = Field::Zero(nrows, ncols);
    for (int c = 0; c < d; ++c)
    {
        cudaMallocPitch(&current[c], &current_pitch[c], pitch_width, nrows);
        cudaMemcpy(current[c], empty.data(), mem_size, cudaMemcpyHostToDevice);
    }

    // Initialise memory for random number generation
    const int n = initial_field.rows() * initial_field.cols();
    cudaMalloc(&random_state, n * sizeof(curandState));

    // Now seed the device for random number generation.

    // Generate a non-deterministic seed. 
    std::random_device rd;
    std::default_random_engine generator{rd()};
    std::uniform_int_distribution<unsigned long long> dist;
    auto seed = dist(generator);
    // Seed the device.
    const dim3 block_dim(kernel::tile_cols, kernel::tile_rows);
    const dim3 grid_size((ncols + block_dim.x - 1) / block_dim.x,
                         (nrows + block_dim.y - 1) / block_dim.y);
    kernel::init_random_state<<<grid_size, block_dim>>>(random_state, seed);
    cudaDeviceSynchronize();

    kernel::throw_errors();
}

Integrator::Integrator(Integrator&& other) noexcept
    : stencil(other.stencil), model(other.model),
      nrows(other.nrows), ncols(other.ncols),
      pitch_width(other.pitch_width), mem_size(other.mem_size),
      field_pitch(std::move(other.field_pitch)),
      field(std::move(other.field)),
      chemical_potential_pitch(std::move(other.chemical_potential_pitch)),
      chemical_potential(std::move(other.chemical_potential)),
      current_pitch(std::move(other.current_pitch)),
      current(std::move(other.current)),
      random_state(other.random_state),
      timestep(other.timestep),
      timestep_calculated_current(other.timestep_calculated_current)
{
    kernel::throw_errors();
}

Integrator::~Integrator()
{
    cudaFree(field);
    cudaFree(chemical_potential);
    for (int c = 0; c < d; ++c) cudaFree(current[c]);
    cudaFree(random_state);
}

Stencil Integrator::get_stencil() const
{
    return stencil;
}

Model Integrator::get_model() const
{
    return model;
}

HostField Integrator::get_field() const
{
    HostField out(nrows, ncols);
    cudaMemcpy(out.data(), field, mem_size, cudaMemcpyDeviceToHost);
    return out;
}

HostField Integrator::get_chemical_potential()
{
    calculate_current();
    HostField out(nrows, ncols);
    cudaMemcpy(out.data(), chemical_potential, mem_size, cudaMemcpyDeviceToHost);
    return out;
}

HostCurrent Integrator::get_nonconservative_current()
{
    calculate_current();
    HostCurrent out = repeat_array<HostField, d>(nrows, ncols);
    for (int c = 0; c < d; ++c)
        cudaMemcpy(out[c].data(), current[c], mem_size, cudaMemcpyDeviceToHost);
    return out;
}

void Integrator::set_device_parameters()
{
    DeviceStencilParams device_stencil(stencil);
    cudaMemcpyToSymbol(kernel::stencil, &device_stencil, sizeof(DeviceStencilParams));
    cudaMemcpyToSymbol(kernel::nrows, &nrows, sizeof(int));
    cudaMemcpyToSymbol(kernel::ncols, &ncols, sizeof(int));
    cudaMemcpyToSymbol(kernel::model, &model, sizeof(Model));
}

void Integrator::calculate_current()
{
    if (timestep_calculated_current == timestep) return;

    set_device_parameters();
    const dim3 block_dim(kernel::tile_cols, kernel::tile_rows);
    const dim3 grid_size((ncols + block_dim.x - 1) / block_dim.x,
                         (nrows + block_dim.y - 1) / block_dim.y);
    kernel::calculate_current<<<grid_size, block_dim>>>(field, chemical_potential, current, random_state);
    cudaDeviceSynchronize();
    kernel::throw_errors();

    timestep_calculated_current = timestep;
}

void Integrator::run(int nsteps)
{
    set_device_parameters();
    const dim3 block_dim(kernel::tile_cols, kernel::tile_rows);
    const dim3 grid_size((ncols + block_dim.x - 1) / block_dim.x,
                         (nrows + block_dim.y - 1) / block_dim.y);


    for (int i = 0; i < nsteps; ++i)
    {
        kernel::calculate_current<<<grid_size, block_dim>>>(field, chemical_potential, current, random_state);
        kernel::step<<<grid_size, block_dim>>>(field, chemical_potential, current);
    }

    cudaDeviceSynchronize();
    kernel::throw_errors();

    // Numerical errors in integration often cause fields to diverge or go to nan, so we
    // need to check for these on the device and raise them up the stack.
    bool finite{true}, *device_finite;
    cudaMalloc(&device_finite, sizeof(bool));
    cudaMemcpy(device_finite, &finite, sizeof(bool), cudaMemcpyHostToDevice);
    kernel::check_finite<<<grid_size, block_dim>>>(field, device_finite);
    cudaMemcpy(&finite, device_finite, sizeof(bool), cudaMemcpyDeviceToHost);

    if (not finite)
    {
        std::string message = "an unknown numerical error occurred during simulation";
        throw kernel::CudaError(message);
    }

    timestep += nsteps;
}<|MERGE_RESOLUTION|>--- conflicted
+++ resolved
@@ -96,18 +96,13 @@
                                     - model.kappa * lap
                                     + model.lambda * (square(grad_y) + square(grad_x));
 
-<<<<<<< HEAD
         circulating_current[0][index] = model.zeta * lap * grad_y;
         circulating_current[1][index] = model.zeta * lap * grad_x;
-=======
-        circulating_current[0][index] = model.zeta * lap * first_y(tile, i, j);
-        circulating_current[1][index] = model.zeta * lap * first_x(tile, i, j);
 
         curandState *rnd = &random_state[index];
         const Scalar mag = sqrt(2 * model.temperature * stencil.dxInv * stencil.dyInv / stencil.dt);
         circulating_current[0][index] += mag * curand_normal(rnd);
         circulating_current[1][index] += mag * curand_normal(rnd);
->>>>>>> 084af217
     }
 
     __global__ void step(DeviceField field, DeviceField chemical_potential,
